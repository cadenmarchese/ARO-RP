--- conflicted
+++ resolved
@@ -1804,16 +1804,9 @@
 
 	// Sender sending more than they'd declared?
 	if st.declBodyBytes != -1 && st.bodyBytes+int64(len(data)) > st.declBodyBytes {
-<<<<<<< HEAD
-		if sc.inflow.available() < int32(f.Length) {
-			return sc.countError("data_flow", streamError(id, ErrCodeFlowControl))
-		}
-		sc.inflow.take(int32(f.Length))
-=======
 		if !sc.inflow.take(f.Length) {
 			return sc.countError("data_flow", streamError(id, ErrCodeFlowControl))
 		}
->>>>>>> 902ae3f3
 		sc.sendWindowUpdate(nil, int(f.Length)) // conn-level
 
 		st.body.CloseWithError(fmt.Errorf("sender tried to send more than declared Content-Length of %d bytes", st.declBodyBytes))
